--- conflicted
+++ resolved
@@ -16,13 +16,8 @@
 
 package com.networknt.decrypt;
 
-<<<<<<< HEAD
-import com.networknt.utility.Constants;
-import com.networknt.utility.Decryptor;
-=======
 import java.security.spec.KeySpec;
 import java.util.Base64;
->>>>>>> 7a9c7dd6
 
 import javax.crypto.Cipher;
 import javax.crypto.SecretKey;
@@ -30,11 +25,6 @@
 import javax.crypto.spec.IvParameterSpec;
 import javax.crypto.spec.PBEKeySpec;
 import javax.crypto.spec.SecretKeySpec;
-<<<<<<< HEAD
-import java.security.spec.KeySpec;
-import java.util.Base64;
-=======
->>>>>>> 7a9c7dd6
 
 public class AESDecryptor implements Decryptor {
 
@@ -55,11 +45,7 @@
 
     private Cipher cipher;
 
-<<<<<<< HEAD
-    private Base64.Decoder base64Decoder;
-=======
     private Base64.Decoder base64Decoder = Base64.getDecoder();
->>>>>>> 7a9c7dd6
 
     public AESDecryptor() {
         try {
@@ -75,17 +61,8 @@
             // PKCS5Padding Indicates that the keys are padded
             cipher = Cipher.getInstance("AES/CBC/PKCS5Padding");
 
-<<<<<<< HEAD
-            // For production use commons base64 encoder
-            base64Decoder = Base64.getDecoder();
-        }
-        catch (Exception e)
-        {
-            throw new RuntimeException("Unable to initialize AESDecryptor", e);
-=======
         } catch (Exception e) {
             throw new RuntimeException("Unable to initialize " + this.getClass().getName(), e);
->>>>>>> 7a9c7dd6
         }
     }
 
@@ -95,15 +72,9 @@
             throw new RuntimeException("Unable to decrypt, input string does not start with 'CRYPT'.");
         }
 
-<<<<<<< HEAD
-        try
-        {
-            byte[] data = base64Decoder.decode(input.substring(6, input.length()));
-=======
         try {
             String encodedValue = input.substring(6, input.length());
             byte[] data = base64Decoder.decode(encodedValue);
->>>>>>> 7a9c7dd6
             int keylen = KEY_SIZE / 8;
             byte[] iv = new byte[keylen];
             System.arraycopy(data, 0, iv, 0, keylen);
