--- conflicted
+++ resolved
@@ -21,11 +21,7 @@
     <parent>
         <groupId>com.networknt</groupId>
         <artifactId>light-4j</artifactId>
-<<<<<<< HEAD
         <version>2.0.0</version>
-=======
-        <version>1.6.0</version>
->>>>>>> 7a9c7dd6
         <relativePath>..</relativePath>
     </parent>
 
