/* Copyright 2010-2018 Norconex Inc.
 *
 * Licensed under the Apache License, Version 2.0 (the "License");
 * you may not use this file except in compliance with the License.
 * You may obtain a copy of the License at
 *
 *     http://www.apache.org/licenses/LICENSE-2.0
 *
 * Unless required by applicable law or agreed to in writing, software
 * distributed under the License is distributed on an "AS IS" BASIS,
 * WITHOUT WARRANTIES OR CONDITIONS OF ANY KIND, either express or implied.
 * See the License for the specific language governing permissions and
 * limitations under the License.
 */
package com.networknt.url;

import com.networknt.utility.CharUtils;
import com.networknt.utility.RegExUtils;
import com.networknt.utility.StringUtils;

import java.io.Serializable;
import java.net.MalformedURLException;
import java.net.URI;
import java.net.URISyntaxException;
import java.net.URL;
import java.nio.charset.StandardCharsets;
import java.util.Locale;
import java.util.Objects;

/**
 * This class act as a mutable URL, which could be a replacement
 * or "wrapper" to the {@link URL} class. It can also be used as a safer way
 * to build a {@link URL} or a {@link URI} instance as it will properly escape
 * appropriate characters before creating those.
 *
 * @author Pascal Essiembre
 */
//TODO rename MutableURL
public class HttpURL implements Serializable {

    private static final long serialVersionUID = -8886393027925815099L;

    /** Default URL HTTP Port. */
    public static final int DEFAULT_HTTP_PORT = 80;
    /** Default Secure URL HTTP Port. */
    public static final int DEFAULT_HTTPS_PORT = 443;

    /** Constant for "http" protocol. */
    public static final String PROTOCOL_HTTP = "http";
    /** Constant for "https" protocol. */
    public static final String PROTOCOL_HTTPS = "https";

    private QueryString queryString;
    private String host;
    private int port = -1;
    private String path;
    private String protocol;
    private final String encoding;
    private String fragment;

    /**
     * Creates a blank HttpURL using UTF-8 for URL encoding.
     */
    public HttpURL() {
        this("", null);
    }

    /**
     * Creates a new HttpURL from the URL object using UTF-8 for URL encoding.
     * @param url a URL
     */
    public HttpURL(URL url) {
        this(url.toString());
    }
    /**
     * Creates a new HttpURL from the URL string using UTF-8 for URL encoding.
     * @param url a URL
     */
    public HttpURL(String url) {
        this(url, null);
    }

    /**
     * Creates a new HttpURL from the URL object using the provided encoding
     * for URL encoding.
     * @param url a URL
     * @param encoding character encoding
     * @since 1.7.0
     */
    public HttpURL(URL url, String encoding) {
        this(url.toString(), encoding);
    }
    /**
     * Creates a new HttpURL from the URL string using the provided encoding
     * for URL encoding.
     * @param url a URL string
     * @param encoding character encoding
     * @since 1.7.0
     */
    public HttpURL(String url, String encoding) {
        if (StringUtils.isBlank(encoding)) {
            this.encoding = StandardCharsets.UTF_8.toString();
        } else {
            this.encoding = encoding;
        }

        String u = StringUtils.trimToEmpty(url);
        if (u.matches("[a-zA-Z][a-zA-Z0-9\\+\\-\\.]*:.*")) {
            URL urlwrap;
            try {
                urlwrap = new URL(u);
            } catch (MalformedURLException e) {
                throw new RuntimeException("Could not interpret URL: " + u, e);
            }
            protocol = StringUtils.substringBefore(u, ":");
            host = urlwrap.getHost();
            port = urlwrap.getPort();
            if (port < 0) {
                if (u.toLowerCase().startsWith(PROTOCOL_HTTPS)) {
                    port = DEFAULT_HTTPS_PORT;
                } else if (u.toLowerCase().startsWith(PROTOCOL_HTTP)) {
                    port = DEFAULT_HTTP_PORT;
                }
            }
            path = urlwrap.getPath();
            fragment = urlwrap.getRef();
        } else {
            path = u.replaceFirst("^(.*?)([\\?\\#])(.*)", "$1");
            if (u.contains("#")) {
                fragment = u.replaceFirst("^(.*?)(\\#)(.*)", "$3");
            }
        }

        // Parameters
        if (u.contains("?")) {
            queryString = new QueryString(u, encoding);
        }
    }


    /**
     * Gets the character encoding. Default is UTF-8.
     * @return character encoding
     * @since 1.7.0
     */
    public String getEncoding() {
        return encoding;
    }

    /**
     * Gets the URL path.
     * @return URL path
     */
    public String getPath() {
        return path;
    }
    /**
     * Sets the URL path.
     * @param path url path
     */
    public void setPath(String path) {
        this.path = path;
    }

    /**
     * Gets the URL query string.
     * @return URL query string, or <code>null</code> if none
     */
    public QueryString getQueryString() {
        return queryString;
    }
    /**
     * Sets the URL query string.
     * @param queryString the query string
     */
    public void setQueryString(QueryString queryString) {
        this.queryString = queryString;
    }

    /**
     * Gets the host portion of the URL.
     * @return the host portion of the URL
     */
    public String getHost() {
        return host;
    }
    /**
     * Sets the host portion of the URL.
     * @param host the host portion of the URL
     */
    public void setHost(String host) {
        this.host = host;
    }

    /**
     * Gets the protocol portion of the URL (e.g. http, https);
     * @return the protocol portion of the URL
     */
    public String getProtocol() {
        return protocol;
    }
    /**
     * Sets the protocol portion of the URL.
     * @param protocol the protocol portion of the URL
     */
    public void setProtocol(String protocol) {
        this.protocol = protocol;
    }
    /**
     * Whether this URL is secure (e.g. https).
     * @return <code>true</code> if protocol is secure
     */
    public boolean isSecure() {
        return getProtocol().equalsIgnoreCase(PROTOCOL_HTTPS);
    }

    /**
     * Gets the URL port. If the protocol is other than
     * <code>http</code> or <code>https</code>, the port is -1 when
     * not specified.
     * @return the URL port
     */
    public int getPort() {
        return port;
    }
    /**
     * Sets the URL port.
     * @param port the URL port
     */
    public void setPort(int port) {
        this.port = port;
    }

    /**
     * Gets the URL fragment.
     * @return the fragment
     * @since 1.8.0
     */
    public String getFragment() {
        return fragment;
    }
    /**
     * Sets the URL fragment.
     * @param fragment the fragment to set
     * @since 1.8.0
     */
    public void setFragment(String fragment) {
        this.fragment = fragment;
    }

    /**
     * Gets the last URL path segment without the query string.
     * If there are segment to return,
     * an empty string will be returned instead.
     * @return the last URL path segment
     */
    public String getLastPathSegment() {
        if (StringUtils.isBlank(path)) {
            return StringUtils.EMPTY;
        }
        String segment = path;
        segment = StringUtils.substringAfterLast(segment, "/");
        return segment;
    }
    /**
     * Converts this HttpURL to a regular {@link URL}, making sure
     * appropriate characters are escaped properly.
     * @return a URL
     * @throws RuntimeException when URL is malformed
     */
    public URL toURL() {
        String url = toString();
        try {
            return new URL(url);
        } catch (MalformedURLException e) {
            throw new RuntimeException("Cannot convert to URL: " + url, e);
        }
    }

    /**
     * Gets the root of this HttpUrl. That is the left part of a URL up to
     * and including the host name. A <code>null</code> or empty string returns
     * a <code>null</code> document root.
     * @return left part of a URL up to (and including the host name
     * @throws RuntimeException when URL is malformed
     * @since 1.8.0
     */
    public String getRoot() {
        return getRoot(toString());
    }

    /**
     * Converts this HttpURL to a {@link URI}, making sure
     * appropriate characters are escaped properly.
     * @return a URI
     * @since 1.7.0
     * @throws RuntimeException when URL is malformed
     */
    public URI toURI() {
        String url = toString();
        try {
            return new URI(url);
        } catch (URISyntaxException e) {
            throw new RuntimeException("Cannot convert to URI: " + url, e);
        }
    }
    /**
     * <p>
     * Converts the supplied URL to a {@link URL}, making sure
     * appropriate characters are encoded properly using UTF-8. This method
     * is a short form of:<br>
     * <code>new HttpURL("http://example.com").toURL();</code>
     * </p>
     * @param url a URL string
     * @return a URL object
     * @since 1.7.0
     * @throws RuntimeException when URL is malformed
     */
    public static URL toURL(String url) {
        return new HttpURL(url).toURL();
    }
    /**
     * <p>Converts the supplied URL to a {@link URI}, making sure
     * appropriate characters are encoded properly using UTF-8. This method
     * is a short form of:<br>
     * <code>new HttpURL("http://example.com").toURI();</code>
     * </p>
     * @param url a URL string
     * @return a URI object
     * @since 1.7.0
     * @throws RuntimeException when URL is malformed
     */
    public static URI toURI(String url) {
        return new HttpURL(url).toURI();
    }

    /**
     * <p>Gets the root of a URL. That is the left part of a URL up to and
     * including the host name. A <code>null</code> or empty string returns
     * a <code>null</code> document root.
     * This method is a short form of:<br>
     * <code>new HttpURL("http://example.com/path").getRoot();</code>
     * </p>
     * @param url a URL string
     * @return left part of a URL up to (and including the host name
     * @since 1.8.0
     */
    public static String getRoot(String url) {
        if (StringUtils.isBlank(url)) {
            return null;
        }
        return RegExUtils.replacePattern(url, "(.*?://.*?)([/?#].*)", "$1");
    }

    /**
     * Returns a string representation of this URL, properly encoded.
     * @return URL as a string
     */
    @Override
    public String toString() {
        StringBuilder b = new StringBuilder();
        if (StringUtils.isNotBlank(protocol)) {
            b.append(protocol);
            b.append("://");
        }
        if (StringUtils.isNotBlank(host)) {
            b.append(host);
        }
        if (!isPortDefault() && port != -1) {
            b.append(':');
            b.append(port);
        }
        if (StringUtils.isNotBlank(path)) {
            // If no scheme/host/port, leave the path as is
            if (b.length() > 0 && !path.startsWith("/")) {
                b.append('/');
            }
            b.append(encodePath(path));
        }
        if (queryString != null && !queryString.isEmpty()) {
            b.append(queryString.toString());
        }
        if (fragment != null) {
            b.append("#");
            b.append(encodePath(fragment));
        }

        return b.toString();
    }

    /**
     * Whether this URL uses the default port for the protocol.  The default
     * port is 80 for "http" protocol, and 443 for "https". Other protocols
     * are not supported and this method will always return false
     * for them.
     * @return <code>true</code> if the URL is using the default port.
     * @since 1.8.0
     */
    public boolean isPortDefault() {
<<<<<<< HEAD
        return (PROTOCOL_HTTPS.equalsIgnoreCase(protocol) && port == DEFAULT_HTTPS_PORT)
                || (PROTOCOL_HTTP.equalsIgnoreCase(protocol) && port == DEFAULT_HTTP_PORT);
=======
        return (PROTOCOL_HTTPS.equalsIgnoreCase(protocol)
                && port == DEFAULT_HTTPS_PORT)
                || (PROTOCOL_HTTP.equalsIgnoreCase(protocol)
                && port == DEFAULT_HTTP_PORT);
>>>>>>> 5ed511a3
    }

    /**
     * <p>URL-Encodes the query string portion of a URL. The entire
     * string supplied is assumed to be a query string.
     * @param queryString URL query string
     * @return encoded path
     * @since 1.8.0
     */
    public static String encodeQueryString(String queryString) {
        if (StringUtils.isBlank(queryString)) {
            return queryString;
        }
        return new QueryString(queryString).toString();
    }

    /**
     * <p>URL-Encodes a URL path.  The entire string supplied is assumed
     * to be a URL path. Unsafe characters are percent-encoded using UTF-8
     * (as specified by W3C standard).
     * @param path path portion of a URL
     * @return encoded path
     * @since 1.7.0
     */
    public static String encodePath(String path) {
        // Any characters that are not one of the following are
        // percent-encoded (including spaces):
        // a-z A-Z 0-9 . - _ ~ ! $ &amp; ' ( ) * + , ; = : @ / %
        if (StringUtils.isBlank(path)) {
            return path;
        }
        StringBuilder sb = new StringBuilder();
        for (char ch : path.toCharArray()) {
            // Space to plus sign
            if (ch == ' ') {
                sb.append("%20");
                // Valid: keep it as is.
            } else if (CharUtils.isAsciiAlphanumeric(ch)
                    || ".-_~!$&'()*+,;=:@/%".indexOf(ch) != -1)  {
                sb.append(ch);
                // Invalid: encode it
            } else {
                byte[] bytes;
                bytes = Character.toString(ch).getBytes(StandardCharsets.UTF_8);
                for (byte b : bytes) {
                    sb.append('%');
                    int upper = (((int) b) >> 4) & 0xf;
                    sb.append(Integer.toHexString(
                            upper).toUpperCase(Locale.US));
                    int lower = ((int) b) & 0xf;
                    sb.append(Integer.toHexString(
                            lower).toUpperCase(Locale.US));
                }
            }
        }
        return sb.toString();
    }

    /**
     * Converts a relative URL to an absolute one, based on the supplied
     * base URL. The base URL is assumed to be a valid URL. Behavior
     * is unexpected when base URL is invalid.
     * @param baseURL URL to the reference is relative to
     * @param relativeURL the relative URL portion to transform to absolute
     * @return absolute URL
     * @since 1.8.0
     */
    public static String toAbsolute(String baseURL, String relativeURL) {
        String relURL = relativeURL;
        // Relative to protocol
        if (relURL.startsWith("//")) {
            return StringUtils.substringBefore(baseURL, "//") + "//"
                    + StringUtils.substringAfter(relURL, "//");
        }
        // Relative to domain name
        if (relURL.startsWith("/")) {
            return getRoot(baseURL) + relURL;
        }
        // Relative to full full page URL minus ? or #
        if (relURL.startsWith("?") || relURL.startsWith("#")) {
            // this is a relative url and should have the full page base
            return baseURL.replaceFirst("(.*?)([\\?\\#])(.*)", "$1") + relURL;
        }

        // Relative to last directory/segment
        if (!relURL.contains("://")) {
            String base = baseURL.replaceFirst("(.*?)([\\?\\#])(.*)", "$1");
            if (StringUtils.countMatches(base, '/') > 2) {
                base = base.replaceFirst("(.*/)(.*)", "$1");
            }
            if (base.endsWith("/")) {
                // This is a URL relative to the last URL segment
                relURL = base + relURL;
            } else {
                relURL = base + "/" + relURL;
            }
        }

        // Not detected as relative, so return as is
        return relURL;
    }

    @Override
    public boolean equals(Object o) {
        if (this == o) return true;
        if (o == null || getClass() != o.getClass()) return false;
        HttpURL httpURL = (HttpURL) o;
        return port == httpURL.port &&
                Objects.equals(host, httpURL.host) &&
                Objects.equals(path, httpURL.path) &&
                Objects.equals(protocol, httpURL.protocol) &&
                Objects.equals(encoding, httpURL.encoding) &&
                Objects.equals(fragment, httpURL.fragment);
    }

    @Override
    public int hashCode() {

        return Objects.hash(host, port, path, protocol, encoding, fragment);
    }

}<|MERGE_RESOLUTION|>--- conflicted
+++ resolved
@@ -397,15 +397,10 @@
      * @since 1.8.0
      */
     public boolean isPortDefault() {
-<<<<<<< HEAD
-        return (PROTOCOL_HTTPS.equalsIgnoreCase(protocol) && port == DEFAULT_HTTPS_PORT)
-                || (PROTOCOL_HTTP.equalsIgnoreCase(protocol) && port == DEFAULT_HTTP_PORT);
-=======
         return (PROTOCOL_HTTPS.equalsIgnoreCase(protocol)
                 && port == DEFAULT_HTTPS_PORT)
                 || (PROTOCOL_HTTP.equalsIgnoreCase(protocol)
                 && port == DEFAULT_HTTP_PORT);
->>>>>>> 5ed511a3
     }
 
     /**
