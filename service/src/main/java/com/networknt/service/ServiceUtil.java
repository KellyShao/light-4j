--- conflicted
+++ resolved
@@ -64,11 +64,7 @@
      * @throws Exception when constructor fails.
      */
     public static Object constructByNamedParams(Class clazz, Map params) throws Exception {
-<<<<<<< HEAD
         Object obj = clazz.getDeclaredConstructor().newInstance();
-=======
-        Object obj = clazz.getConstructor().newInstance();
->>>>>>> 5ed511a3
 
         Method[] allMethods = clazz.getMethods();
         for(Method method : allMethods) {
