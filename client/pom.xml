<!--
  ~ Copyright (c) 2016 Network New Technologies Inc.
  ~
  ~ Licensed under the Apache License, Version 2.0 (the "License");
  ~ You may not use this file except in compliance with the License.
  ~ You may obtain a copy of the License at
  ~
  ~      http://www.apache.org/licenses/LICENSE-2.0
  ~
  ~ Unless required by applicable law or agreed to in writing, software
  ~ distributed under the License is distributed on an "AS IS" BASIS,
  ~ WITHOUT WARRANTIES OR CONDITIONS OF ANY KIND, either express or implied.
  ~ See the License for the specific language governing permissions and
  ~ limitations under the License.
  -->

<project xmlns:xsi="http://www.w3.org/2001/XMLSchema-instance" xmlns="http://maven.apache.org/POM/4.0.0"
         xsi:schemaLocation="http://maven.apache.org/POM/4.0.0 http://maven.apache.org/xsd/maven-4.0.0.xsd">
    <modelVersion>4.0.0</modelVersion>

    <parent>
        <groupId>com.networknt</groupId>
        <artifactId>light-4j</artifactId>
<<<<<<< HEAD
        <version>2.0.0-BETA2</version>
=======
        <version>1.5.32</version>
>>>>>>> a60c9b2f
        <relativePath>..</relativePath>
    </parent>

    <artifactId>client</artifactId>
    <packaging>jar</packaging>
    <description>A client module that is used by API consumer to call an API or from an API calling another API.
    </description>

    <dependencies>
        <dependency>
            <groupId>com.networknt</groupId>
            <artifactId>common</artifactId>
        </dependency>
        <dependency>
            <groupId>com.networknt</groupId>
            <artifactId>http-string</artifactId>
        </dependency>
        <dependency>
            <groupId>com.networknt</groupId>
            <artifactId>config</artifactId>
        </dependency>
        <dependency>
            <groupId>com.networknt</groupId>
            <artifactId>status</artifactId>
        </dependency>
        <dependency>
            <groupId>com.networknt</groupId>
            <artifactId>monad-result</artifactId>
        </dependency>
        <dependency>
            <groupId>com.fasterxml.jackson.core</groupId>
            <artifactId>jackson-databind</artifactId>
        </dependency>
        <dependency>
            <groupId>org.slf4j</groupId>
            <artifactId>slf4j-api</artifactId>
        </dependency>
        <dependency>
            <groupId>commons-codec</groupId>
            <artifactId>commons-codec</artifactId>
        </dependency>
        <dependency>
            <groupId>io.undertow</groupId>
            <artifactId>undertow-core</artifactId>
        </dependency>
        <dependency>
            <groupId>org.bitbucket.b_c</groupId>
            <artifactId>jose4j</artifactId>
            <scope>test</scope>
        </dependency>
        <dependency>
            <groupId>ch.qos.logback</groupId>
            <artifactId>logback-classic</artifactId>
            <scope>test</scope>
        </dependency>
        <dependency>
            <groupId>junit</groupId>
            <artifactId>junit</artifactId>
            <scope>test</scope>
        </dependency>
		<dependency>
			<groupId>org.mockito</groupId>
			<artifactId>mockito-core</artifactId>
			<scope>test</scope>
		</dependency>
    </dependencies>
</project><|MERGE_RESOLUTION|>--- conflicted
+++ resolved
@@ -21,11 +21,7 @@
     <parent>
         <groupId>com.networknt</groupId>
         <artifactId>light-4j</artifactId>
-<<<<<<< HEAD
         <version>2.0.0-BETA2</version>
-=======
-        <version>1.5.32</version>
->>>>>>> a60c9b2f
         <relativePath>..</relativePath>
     </parent>
 
@@ -71,6 +67,7 @@
             <groupId>io.undertow</groupId>
             <artifactId>undertow-core</artifactId>
         </dependency>
+
         <dependency>
             <groupId>org.bitbucket.b_c</groupId>
             <artifactId>jose4j</artifactId>
@@ -90,6 +87,6 @@
 			<groupId>org.mockito</groupId>
 			<artifactId>mockito-core</artifactId>
 			<scope>test</scope>
-		</dependency>
+		</dependency>        
     </dependencies>
 </project>