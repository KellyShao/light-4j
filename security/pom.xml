<<<<<<< HEAD
<!--
  ~ Copyright (c) 2016 Network New Technologies Inc.
  ~
  ~ Licensed under the Apache License, Version 2.0 (the "License");
  ~ You may not use this file except in compliance with the License.
  ~ You may obtain a copy of the License at
  ~
  ~      http://www.apache.org/licenses/LICENSE-2.0
  ~
  ~ Unless required by applicable law or agreed to in writing, software
  ~ distributed under the License is distributed on an "AS IS" BASIS,
  ~ WITHOUT WARRANTIES OR CONDITIONS OF ANY KIND, either express or implied.
  ~ See the License for the specific language governing permissions and
  ~ limitations under the License.
  -->

<project xmlns:xsi="http://www.w3.org/2001/XMLSchema-instance" xmlns="http://maven.apache.org/POM/4.0.0"
         xsi:schemaLocation="http://maven.apache.org/POM/4.0.0 http://maven.apache.org/xsd/maven-4.0.0.xsd">
    <modelVersion>4.0.0</modelVersion>

    <parent>
        <groupId>com.networknt</groupId>
        <artifactId>light-4j</artifactId>
        <version>2.0.0-BETA2</version>
        <relativePath>..</relativePath>
    </parent>

    <artifactId>security</artifactId>
    <packaging>jar</packaging>
    <description>A security module that contains all handlers to protect your server</description>

    <dependencies>
        <dependency>
            <groupId>com.networknt</groupId>
            <artifactId>config</artifactId>
        </dependency>
        <dependency>
            <groupId>com.networknt</groupId>
            <artifactId>utility</artifactId>
        </dependency>
        <dependency>
            <groupId>com.networknt</groupId>
            <artifactId>handler</artifactId>
        </dependency>
        <dependency>
            <groupId>com.networknt</groupId>
            <artifactId>status</artifactId>
        </dependency>
        <dependency>
            <groupId>com.networknt</groupId>
            <artifactId>exception</artifactId>
        </dependency>
        <dependency>
            <groupId>com.networknt</groupId>
            <artifactId>client</artifactId>
        </dependency>
        <dependency>
            <groupId>io.undertow</groupId>
            <artifactId>undertow-core</artifactId>
        </dependency>
        <dependency>
            <groupId>com.fasterxml.jackson.core</groupId>
            <artifactId>jackson-databind</artifactId>
        </dependency>
        <dependency>
            <groupId>org.slf4j</groupId>
            <artifactId>slf4j-api</artifactId>
        </dependency>
        <dependency>
            <groupId>commons-codec</groupId>
            <artifactId>commons-codec</artifactId>
        </dependency>
        <dependency>
            <groupId>org.owasp.encoder</groupId>
            <artifactId>encoder</artifactId>
        </dependency>
        <dependency>
            <groupId>org.bitbucket.b_c</groupId>
            <artifactId>jose4j</artifactId>
            <version>${version.jose4j}</version>
        </dependency>
        <dependency>
            <groupId>com.github.ben-manes.caffeine</groupId>
            <artifactId>caffeine</artifactId>
        </dependency>


        <dependency>
            <groupId>ch.qos.logback</groupId>
            <artifactId>logback-classic</artifactId>
            <scope>test</scope>
        </dependency>
        <dependency>
            <groupId>junit</groupId>
            <artifactId>junit</artifactId>
            <scope>test</scope>
        </dependency>
    </dependencies>

</project>
=======
<!--
  ~ Copyright (c) 2016 Network New Technologies Inc.
  ~
  ~ Licensed under the Apache License, Version 2.0 (the "License");
  ~ You may not use this file except in compliance with the License.
  ~ You may obtain a copy of the License at
  ~
  ~      http://www.apache.org/licenses/LICENSE-2.0
  ~
  ~ Unless required by applicable law or agreed to in writing, software
  ~ distributed under the License is distributed on an "AS IS" BASIS,
  ~ WITHOUT WARRANTIES OR CONDITIONS OF ANY KIND, either express or implied.
  ~ See the License for the specific language governing permissions and
  ~ limitations under the License.
  -->

<project xmlns:xsi="http://www.w3.org/2001/XMLSchema-instance" xmlns="http://maven.apache.org/POM/4.0.0"
         xsi:schemaLocation="http://maven.apache.org/POM/4.0.0 http://maven.apache.org/xsd/maven-4.0.0.xsd">
    <modelVersion>4.0.0</modelVersion>

    <parent>
        <groupId>com.networknt</groupId>
        <artifactId>light-4j</artifactId>
        <version>1.5.31</version>
        <relativePath>..</relativePath>
    </parent>

    <artifactId>security</artifactId>
    <packaging>jar</packaging>
    <description>A security module that contains all handlers to protect your server</description>

    <dependencies>
        <dependency>
            <groupId>com.networknt</groupId>
            <artifactId>config</artifactId>
        </dependency>
        <dependency>
            <groupId>com.networknt</groupId>
            <artifactId>utility</artifactId>
        </dependency>
        <dependency>
            <groupId>com.networknt</groupId>
            <artifactId>handler</artifactId>
        </dependency>
        <dependency>
            <groupId>com.networknt</groupId>
            <artifactId>status</artifactId>
        </dependency>
        <dependency>
            <groupId>com.networknt</groupId>
            <artifactId>exception</artifactId>
        </dependency>
        <dependency>
            <groupId>com.networknt</groupId>
            <artifactId>client</artifactId>
        </dependency>
        <dependency>
            <groupId>io.undertow</groupId>
            <artifactId>undertow-core</artifactId>
        </dependency>
        <dependency>
            <groupId>com.fasterxml.jackson.core</groupId>
            <artifactId>jackson-databind</artifactId>
        </dependency>
        <dependency>
            <groupId>org.slf4j</groupId>
            <artifactId>slf4j-api</artifactId>
        </dependency>
        <dependency>
            <groupId>commons-codec</groupId>
            <artifactId>commons-codec</artifactId>
        </dependency>
        <dependency>
            <groupId>org.owasp.encoder</groupId>
            <artifactId>encoder</artifactId>
        </dependency>
        <dependency>
            <groupId>org.bitbucket.b_c</groupId>
            <artifactId>jose4j</artifactId>
            <version>${version.jose4j}</version>
        </dependency>
        <dependency>
            <groupId>com.github.ben-manes.caffeine</groupId>
            <artifactId>caffeine</artifactId>
        </dependency>


        <dependency>
            <groupId>ch.qos.logback</groupId>
            <artifactId>logback-classic</artifactId>
            <scope>test</scope>
        </dependency>
        <dependency>
            <groupId>junit</groupId>
            <artifactId>junit</artifactId>
            <scope>test</scope>
        </dependency>
    </dependencies>

</project>
>>>>>>> f4652cb3
<|MERGE_RESOLUTION|>--- conflicted
+++ resolved
@@ -1,4 +1,3 @@
-<<<<<<< HEAD
 <!--
   ~ Copyright (c) 2016 Network New Technologies Inc.
   ~
@@ -98,106 +97,4 @@
         </dependency>
     </dependencies>
 
-</project>
-=======
-<!--
-  ~ Copyright (c) 2016 Network New Technologies Inc.
-  ~
-  ~ Licensed under the Apache License, Version 2.0 (the "License");
-  ~ You may not use this file except in compliance with the License.
-  ~ You may obtain a copy of the License at
-  ~
-  ~      http://www.apache.org/licenses/LICENSE-2.0
-  ~
-  ~ Unless required by applicable law or agreed to in writing, software
-  ~ distributed under the License is distributed on an "AS IS" BASIS,
-  ~ WITHOUT WARRANTIES OR CONDITIONS OF ANY KIND, either express or implied.
-  ~ See the License for the specific language governing permissions and
-  ~ limitations under the License.
-  -->
-
-<project xmlns:xsi="http://www.w3.org/2001/XMLSchema-instance" xmlns="http://maven.apache.org/POM/4.0.0"
-         xsi:schemaLocation="http://maven.apache.org/POM/4.0.0 http://maven.apache.org/xsd/maven-4.0.0.xsd">
-    <modelVersion>4.0.0</modelVersion>
-
-    <parent>
-        <groupId>com.networknt</groupId>
-        <artifactId>light-4j</artifactId>
-        <version>1.5.31</version>
-        <relativePath>..</relativePath>
-    </parent>
-
-    <artifactId>security</artifactId>
-    <packaging>jar</packaging>
-    <description>A security module that contains all handlers to protect your server</description>
-
-    <dependencies>
-        <dependency>
-            <groupId>com.networknt</groupId>
-            <artifactId>config</artifactId>
-        </dependency>
-        <dependency>
-            <groupId>com.networknt</groupId>
-            <artifactId>utility</artifactId>
-        </dependency>
-        <dependency>
-            <groupId>com.networknt</groupId>
-            <artifactId>handler</artifactId>
-        </dependency>
-        <dependency>
-            <groupId>com.networknt</groupId>
-            <artifactId>status</artifactId>
-        </dependency>
-        <dependency>
-            <groupId>com.networknt</groupId>
-            <artifactId>exception</artifactId>
-        </dependency>
-        <dependency>
-            <groupId>com.networknt</groupId>
-            <artifactId>client</artifactId>
-        </dependency>
-        <dependency>
-            <groupId>io.undertow</groupId>
-            <artifactId>undertow-core</artifactId>
-        </dependency>
-        <dependency>
-            <groupId>com.fasterxml.jackson.core</groupId>
-            <artifactId>jackson-databind</artifactId>
-        </dependency>
-        <dependency>
-            <groupId>org.slf4j</groupId>
-            <artifactId>slf4j-api</artifactId>
-        </dependency>
-        <dependency>
-            <groupId>commons-codec</groupId>
-            <artifactId>commons-codec</artifactId>
-        </dependency>
-        <dependency>
-            <groupId>org.owasp.encoder</groupId>
-            <artifactId>encoder</artifactId>
-        </dependency>
-        <dependency>
-            <groupId>org.bitbucket.b_c</groupId>
-            <artifactId>jose4j</artifactId>
-            <version>${version.jose4j}</version>
-        </dependency>
-        <dependency>
-            <groupId>com.github.ben-manes.caffeine</groupId>
-            <artifactId>caffeine</artifactId>
-        </dependency>
-
-
-        <dependency>
-            <groupId>ch.qos.logback</groupId>
-            <artifactId>logback-classic</artifactId>
-            <scope>test</scope>
-        </dependency>
-        <dependency>
-            <groupId>junit</groupId>
-            <artifactId>junit</artifactId>
-            <scope>test</scope>
-        </dependency>
-    </dependencies>
-
-</project>
->>>>>>> f4652cb3
+</project>