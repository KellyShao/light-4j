<?xml version="1.0" encoding="UTF-8"?>
<project xmlns="http://maven.apache.org/POM/4.0.0"
         xmlns:xsi="http://www.w3.org/2001/XMLSchema-instance"
         xsi:schemaLocation="http://maven.apache.org/POM/4.0.0 http://maven.apache.org/xsd/maven-4.0.0.xsd">
    <parent>
        <artifactId>light-4j</artifactId>
        <groupId>com.networknt</groupId>
<<<<<<< HEAD
        <version>1.6.5-SNAPSHOT</version>
=======
        <version>2.0.2-SNAPSHOT</version>
>>>>>>> 33e507b0
    </parent>
    <modelVersion>4.0.0</modelVersion>

    <artifactId>resource</artifactId>
    <packaging>jar</packaging>
    <description>Handler endpoints that will provide clients the ability to server static content.</description>

    <dependencies>
        <dependency>
            <groupId>com.networknt</groupId>
            <artifactId>config</artifactId>
        </dependency>
        <dependency>
            <groupId>org.slf4j</groupId>
            <artifactId>slf4j-api</artifactId>
        </dependency>
        <dependency>
            <groupId>io.undertow</groupId>
            <artifactId>undertow-core</artifactId>
        </dependency>

        <dependency>
            <groupId>com.networknt</groupId>
            <artifactId>client</artifactId>
            <scope>test</scope>
        </dependency>
        <dependency>
            <groupId>ch.qos.logback</groupId>
            <artifactId>logback-classic</artifactId>
            <scope>test</scope>
        </dependency>
        <dependency>
            <groupId>junit</groupId>
            <artifactId>junit</artifactId>
            <scope>test</scope>
        </dependency>
    </dependencies>

</project><|MERGE_RESOLUTION|>--- conflicted
+++ resolved
@@ -5,11 +5,7 @@
     <parent>
         <artifactId>light-4j</artifactId>
         <groupId>com.networknt</groupId>
-<<<<<<< HEAD
-        <version>1.6.5-SNAPSHOT</version>
-=======
         <version>2.0.2-SNAPSHOT</version>
->>>>>>> 33e507b0
     </parent>
     <modelVersion>4.0.0</modelVersion>
 
