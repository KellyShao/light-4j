--- conflicted
+++ resolved
@@ -20,7 +20,9 @@
 import org.junit.Assert;
 
 import java.io.File;
+import java.lang.reflect.Method;
 import java.net.URL;
+import java.net.URLClassLoader;
 import java.util.HashMap;
 import java.util.Map;
 
@@ -61,8 +63,6 @@
         Map<String, Object> configMap = config.getJsonMapConfig("test");
         Assert.assertEquals("classpath", configMap.get("value"));
     }
-<<<<<<< HEAD
-=======
 
     @SuppressWarnings("unchecked")
     private void addURL(URL url) throws Exception {
@@ -75,5 +75,4 @@
         method.setAccessible(true);
         method.invoke(classLoader, url);
     }
->>>>>>> 5ed511a3
 }